--- conflicted
+++ resolved
@@ -31,71 +31,24 @@
         _registerInterface(INTERFACE_ID_ERC165);
     }
 
-<<<<<<< HEAD
-    bytes4 public constant InterfaceId_ERC165 = 0x01ffc9a7;
-    /**
-     * 0x01ffc9a7 ===
-     *   bytes4(keccak256('supportsInterface(bytes4)'))
-     */
-
-    /**
-     * @dev a mapping of interface id to whether or not it's supported
-     */
-    mapping(bytes4 => bool) internal supportedInterfaces;
-
-    /**
-     * @dev A contract implementing SupportsInterfaceWithLookup
-     * implement ERC165 itself
-     */
-    constructor()
-        public
-    {
-        _registerInterface(InterfaceId_ERC165);
-    }
-
-    /**
-     * @dev implement supportsInterface(bytes4) using a lookup table
-     */
-    function supportsInterface(bytes4 interfaceId)
-        external
-        view
-        returns (bool)
-    {
-        return supportedInterfaces[interfaceId];
-=======
     /**
      * @dev implement supportsInterface(bytes4) using a lookup table
      */
     function supportsInterface(bytes4 interfaceId) external view returns (bool) {
         return _supportedInterfaces[interfaceId];
->>>>>>> ae02103e
     }
 
     /**
      * @dev private method for registering an interface
      */
-<<<<<<< HEAD
-    function _registerInterface(bytes4 interfaceId)
-        internal
-    {
-        require(interfaceId != 0xffffffff);
-        supportedInterfaces[interfaceId] = true;
-=======
     function _registerInterface(bytes4 interfaceId) internal {
         require(interfaceId != 0xffffffff);
         _supportedInterfaces[interfaceId] = true;
->>>>>>> ae02103e
     }
 }
 
 contract ERC165InterfacesSupported is SupportsInterfaceWithLookupMock {
-<<<<<<< HEAD
-    constructor (bytes4[] interfaceIds)
-        public
-    {
-=======
     constructor (bytes4[] memory interfaceIds) public {
->>>>>>> ae02103e
         for (uint256 i = 0; i < interfaceIds.length; i++) {
             _registerInterface(interfaceIds[i]);
         }

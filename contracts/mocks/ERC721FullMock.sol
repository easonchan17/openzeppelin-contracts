--- conflicted
+++ resolved
@@ -11,29 +11,12 @@
  * checking token existence, removal of a token from an address
  */
 contract ERC721FullMock is ERC721Full, ERC721Mintable, ERC721MetadataMintable, ERC721Burnable {
-<<<<<<< HEAD
-    constructor(string name, string symbol) public
-    {
+    constructor (string memory name, string memory symbol) public {
         ERC721.initialize();
         ERC721Metadata.initialize(name, symbol);
         ERC721Enumerable.initialize();
         ERC721Mintable.initialize(msg.sender);
         ERC721MetadataMintable.initialize(msg.sender);
-    }
-
-    function exists(uint256 tokenId) public view returns (bool) {
-        return _exists(tokenId);
-    }
-
-    function setTokenURI(uint256 tokenId, string uri) public {
-        _setTokenURI(tokenId, uri);
-    }
-
-    function removeTokenFrom(address from, uint256 tokenId) public {
-        _removeTokenFrom(from, tokenId);
-=======
-    constructor (string memory name, string memory symbol) public ERC721Mintable() ERC721Full(name, symbol) {
-        // solhint-disable-previous-line no-empty-blocks
     }
 
     function exists(uint256 tokenId) public view returns (bool) {
@@ -46,6 +29,5 @@
 
     function setTokenURI(uint256 tokenId, string memory uri) public {
         _setTokenURI(tokenId, uri);
->>>>>>> ae02103e
     }
 }
--- conflicted
+++ resolved
@@ -3,7 +3,6 @@
 import "../access/roles/MinterRole.sol";
 
 contract MinterRoleMock is MinterRole {
-<<<<<<< HEAD
     constructor() public {
         MinterRole.initialize(msg.sender);
     }
@@ -13,18 +12,9 @@
     }
 
     function onlyMinterMock() public view onlyMinter {
-    }
-
-=======
-    function removeMinter(address account) public {
-        _removeMinter(account);
-    }
-
-    function onlyMinterMock() public view onlyMinter {
         // solhint-disable-previous-line no-empty-blocks
     }
 
->>>>>>> ae02103e
     // Causes a compilation error if super._removeMinter is not internal
     function _removeMinter(address account) internal {
         super._removeMinter(account);

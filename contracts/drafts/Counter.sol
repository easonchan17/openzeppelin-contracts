--- conflicted
+++ resolved
@@ -17,18 +17,7 @@
         uint256 current; // default: 0
     }
 
-<<<<<<< HEAD
-    struct Counter {
-        uint256 current; // default: 0
-    }
-
-    function next(Counter storage index)
-        internal
-        returns (uint256)
-    {
-=======
     function next(Counter storage index) internal returns (uint256) {
->>>>>>> ae02103e
         index.current += 1;
         return index.current;
     }

pragma solidity ^0.5.0;

import "zos-lib/contracts/Initializable.sol";
import "../Roles.sol";

<<<<<<< HEAD

contract PauserRole is Initializable {
=======
contract PauserRole {
>>>>>>> ae02103e
    using Roles for Roles.Role;

    event PauserAdded(address indexed account);
    event PauserRemoved(address indexed account);

<<<<<<< HEAD
    Roles.Role private pausers;

    function initialize(address sender) public initializer {
        if (!isPauser(sender)) {
            _addPauser(sender);
        }
=======
    Roles.Role private _pausers;

    constructor () internal {
        _addPauser(msg.sender);
>>>>>>> ae02103e
    }

    modifier onlyPauser() {
        require(isPauser(msg.sender));
        _;
    }

    function isPauser(address account) public view returns (bool) {
<<<<<<< HEAD
        return pausers.has(account);
=======
        return _pausers.has(account);
>>>>>>> ae02103e
    }

    function addPauser(address account) public onlyPauser {
        _addPauser(account);
    }

    function renouncePauser() public {
        _removePauser(msg.sender);
    }

    function _addPauser(address account) internal {
<<<<<<< HEAD
        pausers.add(account);
=======
        _pausers.add(account);
>>>>>>> ae02103e
        emit PauserAdded(account);
    }

    function _removePauser(address account) internal {
<<<<<<< HEAD
        pausers.remove(account);
        emit PauserRemoved(account);
    }

    uint256[50] private ______gap;
=======
        _pausers.remove(account);
        emit PauserRemoved(account);
    }
>>>>>>> ae02103e
}<|MERGE_RESOLUTION|>--- conflicted
+++ resolved
@@ -3,30 +3,19 @@
 import "zos-lib/contracts/Initializable.sol";
 import "../Roles.sol";
 
-<<<<<<< HEAD
 
 contract PauserRole is Initializable {
-=======
-contract PauserRole {
->>>>>>> ae02103e
     using Roles for Roles.Role;
 
     event PauserAdded(address indexed account);
     event PauserRemoved(address indexed account);
 
-<<<<<<< HEAD
-    Roles.Role private pausers;
+    Roles.Role private _pausers;
 
     function initialize(address sender) public initializer {
         if (!isPauser(sender)) {
             _addPauser(sender);
         }
-=======
-    Roles.Role private _pausers;
-
-    constructor () internal {
-        _addPauser(msg.sender);
->>>>>>> ae02103e
     }
 
     modifier onlyPauser() {
@@ -35,11 +24,7 @@
     }
 
     function isPauser(address account) public view returns (bool) {
-<<<<<<< HEAD
-        return pausers.has(account);
-=======
         return _pausers.has(account);
->>>>>>> ae02103e
     }
 
     function addPauser(address account) public onlyPauser {
@@ -51,24 +36,14 @@
     }
 
     function _addPauser(address account) internal {
-<<<<<<< HEAD
-        pausers.add(account);
-=======
         _pausers.add(account);
->>>>>>> ae02103e
         emit PauserAdded(account);
     }
 
     function _removePauser(address account) internal {
-<<<<<<< HEAD
-        pausers.remove(account);
+        _pausers.remove(account);
         emit PauserRemoved(account);
     }
 
     uint256[50] private ______gap;
-=======
-        _pausers.remove(account);
-        emit PauserRemoved(account);
-    }
->>>>>>> ae02103e
 }
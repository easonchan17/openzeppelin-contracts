pragma solidity ^0.5.0;

import "zos-lib/contracts/Initializable.sol";
import "./IERC721.sol";
import "./IERC721Receiver.sol";
import "../../math/SafeMath.sol";
import "../../utils/Address.sol";
import "../../introspection/ERC165.sol";

/**
 * @title ERC721 Non-Fungible Token Standard basic implementation
 * @dev see https://github.com/ethereum/EIPs/blob/master/EIPS/eip-721.md
 */
<<<<<<< HEAD
contract ERC721 is Initializable, ERC165, IERC721 {

=======
contract ERC721 is ERC165, IERC721 {
>>>>>>> ae02103e
    using SafeMath for uint256;
    using Address for address;

    // Equals to `bytes4(keccak256("onERC721Received(address,address,uint256,bytes)"))`
    // which can be also obtained as `IERC721Receiver(0).onERC721Received.selector`
    bytes4 private constant _ERC721_RECEIVED = 0x150b7a02;

    // Mapping from token ID to owner
    mapping (uint256 => address) private _tokenOwner;

    // Mapping from token ID to approved address
    mapping (uint256 => address) private _tokenApprovals;

    // Mapping from owner to number of owned token
    mapping (address => uint256) private _ownedTokensCount;

    // Mapping from owner to operator approvals
    mapping (address => mapping (address => bool)) private _operatorApprovals;

<<<<<<< HEAD
    bytes4 private constant _InterfaceId_ERC721 = 0x80ac58cd;
    /*
     * 0x80ac58cd ===
     *   bytes4(keccak256('balanceOf(address)')) ^
     *   bytes4(keccak256('ownerOf(uint256)')) ^
     *   bytes4(keccak256('approve(address,uint256)')) ^
     *   bytes4(keccak256('getApproved(uint256)')) ^
     *   bytes4(keccak256('setApprovalForAll(address,bool)')) ^
     *   bytes4(keccak256('isApprovedForAll(address,address)')) ^
     *   bytes4(keccak256('transferFrom(address,address,uint256)')) ^
     *   bytes4(keccak256('safeTransferFrom(address,address,uint256)')) ^
     *   bytes4(keccak256('safeTransferFrom(address,address,uint256,bytes)'))
     */

    function initialize()
        public
        initializer
    {
        ERC165.initialize();

        // register the supported interfaces to conform to ERC721 via ERC165
        _registerInterface(_InterfaceId_ERC721);
    }

    function _hasBeenInitialized() internal view returns (bool) {
        return supportsInterface(_InterfaceId_ERC721);
=======
    bytes4 private constant _INTERFACE_ID_ERC721 = 0x80ac58cd;
    /*
     * 0x80ac58cd ===
     *     bytes4(keccak256('balanceOf(address)')) ^
     *     bytes4(keccak256('ownerOf(uint256)')) ^
     *     bytes4(keccak256('approve(address,uint256)')) ^
     *     bytes4(keccak256('getApproved(uint256)')) ^
     *     bytes4(keccak256('setApprovalForAll(address,bool)')) ^
     *     bytes4(keccak256('isApprovedForAll(address,address)')) ^
     *     bytes4(keccak256('transferFrom(address,address,uint256)')) ^
     *     bytes4(keccak256('safeTransferFrom(address,address,uint256)')) ^
     *     bytes4(keccak256('safeTransferFrom(address,address,uint256,bytes)'))
     */

    constructor () public {
        // register the supported interfaces to conform to ERC721 via ERC165
        _registerInterface(_INTERFACE_ID_ERC721);
>>>>>>> ae02103e
    }

    /**
     * @dev Gets the balance of the specified address
     * @param owner address to query the balance of
     * @return uint256 representing the amount owned by the passed address
     */
    function balanceOf(address owner) public view returns (uint256) {
        require(owner != address(0));
        return _ownedTokensCount[owner];
    }

    /**
     * @dev Gets the owner of the specified token ID
     * @param tokenId uint256 ID of the token to query the owner of
     * @return owner address currently marked as the owner of the given token ID
     */
    function ownerOf(uint256 tokenId) public view returns (address) {
        address owner = _tokenOwner[tokenId];
        require(owner != address(0));
        return owner;
    }

    /**
     * @dev Approves another address to transfer the given token ID
     * The zero address indicates there is no approved address.
     * There can only be one approved address per token at a given time.
     * Can only be called by the token owner or an approved operator.
     * @param to address to be approved for the given token ID
     * @param tokenId uint256 ID of the token to be approved
     */
    function approve(address to, uint256 tokenId) public {
        address owner = ownerOf(tokenId);
        require(to != owner);
        require(msg.sender == owner || isApprovedForAll(owner, msg.sender));

        _tokenApprovals[tokenId] = to;
        emit Approval(owner, to, tokenId);
    }

    /**
     * @dev Gets the approved address for a token ID, or zero if no address set
     * Reverts if the token ID does not exist.
     * @param tokenId uint256 ID of the token to query the approval of
     * @return address currently approved for the given token ID
     */
    function getApproved(uint256 tokenId) public view returns (address) {
        require(_exists(tokenId));
        return _tokenApprovals[tokenId];
    }

    /**
     * @dev Sets or unsets the approval of a given operator
     * An operator is allowed to transfer all tokens of the sender on their behalf
     * @param to operator address to set the approval
     * @param approved representing the status of the approval to be set
     */
    function setApprovalForAll(address to, bool approved) public {
        require(to != msg.sender);
        _operatorApprovals[msg.sender][to] = approved;
        emit ApprovalForAll(msg.sender, to, approved);
    }

    /**
     * @dev Tells whether an operator is approved by a given owner
     * @param owner owner address which you want to query the approval of
     * @param operator operator address which you want to query the approval of
     * @return bool whether the given operator is approved by the given owner
     */
<<<<<<< HEAD
    function isApprovedForAll(
        address owner,
        address operator
    )
        public
        view
        returns (bool)
    {
        return _operatorApprovals[owner][operator];
    }

    /**
     * @dev Transfers the ownership of a given token ID to another address
     * Usage of this method is discouraged, use `safeTransferFrom` whenever possible
     * Requires the msg sender to be the owner, approved, or operator
=======
    function isApprovedForAll(address owner, address operator) public view returns (bool) {
        return _operatorApprovals[owner][operator];
    }

    /**
     * @dev Transfers the ownership of a given token ID to another address
     * Usage of this method is discouraged, use `safeTransferFrom` whenever possible
     * Requires the msg sender to be the owner, approved, or operator
     * @param from current owner of the token
     * @param to address to receive the ownership of the given token ID
     * @param tokenId uint256 ID of the token to be transferred
    */
    function transferFrom(address from, address to, uint256 tokenId) public {
        require(_isApprovedOrOwner(msg.sender, tokenId));

        _transferFrom(from, to, tokenId);
    }

    /**
     * @dev Safely transfers the ownership of a given token ID to another address
     * If the target address is a contract, it must implement `onERC721Received`,
     * which is called upon a safe transfer, and return the magic value
     * `bytes4(keccak256("onERC721Received(address,address,uint256,bytes)"))`; otherwise,
     * the transfer is reverted.
     *
     * Requires the msg sender to be the owner, approved, or operator
     * @param from current owner of the token
     * @param to address to receive the ownership of the given token ID
     * @param tokenId uint256 ID of the token to be transferred
    */
    function safeTransferFrom(address from, address to, uint256 tokenId) public {
        safeTransferFrom(from, to, tokenId, "");
    }

    /**
     * @dev Safely transfers the ownership of a given token ID to another address
     * If the target address is a contract, it must implement `onERC721Received`,
     * which is called upon a safe transfer, and return the magic value
     * `bytes4(keccak256("onERC721Received(address,address,uint256,bytes)"))`; otherwise,
     * the transfer is reverted.
     * Requires the msg sender to be the owner, approved, or operator
     * @param from current owner of the token
     * @param to address to receive the ownership of the given token ID
     * @param tokenId uint256 ID of the token to be transferred
     * @param _data bytes data to send along with a safe transfer check
     */
    function safeTransferFrom(address from, address to, uint256 tokenId, bytes memory _data) public {
        transferFrom(from, to, tokenId);
        require(_checkOnERC721Received(from, to, tokenId, _data));
    }

    /**
     * @dev Returns whether the specified token exists
     * @param tokenId uint256 ID of the token to query the existence of
     * @return whether the token exists
     */
    function _exists(uint256 tokenId) internal view returns (bool) {
        address owner = _tokenOwner[tokenId];
        return owner != address(0);
    }

    /**
     * @dev Returns whether the given spender can transfer a given token ID
     * @param spender address of the spender to query
     * @param tokenId uint256 ID of the token to be transferred
     * @return bool whether the msg.sender is approved for the given token ID,
     *    is an operator of the owner, or is the owner of the token
     */
    function _isApprovedOrOwner(address spender, uint256 tokenId) internal view returns (bool) {
        address owner = ownerOf(tokenId);
        return (spender == owner || getApproved(tokenId) == spender || isApprovedForAll(owner, spender));
    }

    /**
     * @dev Internal function to mint a new token
     * Reverts if the given token ID already exists
     * @param to The address that will own the minted token
     * @param tokenId uint256 ID of the token to be minted
     */
    function _mint(address to, uint256 tokenId) internal {
        require(to != address(0));
        require(!_exists(tokenId));

        _tokenOwner[tokenId] = to;
        _ownedTokensCount[to] = _ownedTokensCount[to].add(1);

        emit Transfer(address(0), to, tokenId);
    }

    /**
     * @dev Internal function to burn a specific token
     * Reverts if the token does not exist
     * Deprecated, use _burn(uint256) instead.
     * @param owner owner of the token to burn
     * @param tokenId uint256 ID of the token being burned
     */
    function _burn(address owner, uint256 tokenId) internal {
        require(ownerOf(tokenId) == owner);

        _clearApproval(tokenId);

        _ownedTokensCount[owner] = _ownedTokensCount[owner].sub(1);
        _tokenOwner[tokenId] = address(0);

        emit Transfer(owner, address(0), tokenId);
    }

    /**
     * @dev Internal function to burn a specific token
     * Reverts if the token does not exist
     * @param tokenId uint256 ID of the token being burned
     */
    function _burn(uint256 tokenId) internal {
        _burn(ownerOf(tokenId), tokenId);
    }

    /**
     * @dev Internal function to transfer ownership of a given token ID to another address.
     * As opposed to transferFrom, this imposes no restrictions on msg.sender.
>>>>>>> ae02103e
     * @param from current owner of the token
     * @param to address to receive the ownership of the given token ID
     * @param tokenId uint256 ID of the token to be transferred
    */
<<<<<<< HEAD
    function transferFrom(
        address from,
        address to,
        uint256 tokenId
    )
        public
    {
        require(_isApprovedOrOwner(msg.sender, tokenId));
        require(to != address(0));

        _clearApproval(from, tokenId);
        _removeTokenFrom(from, tokenId);
        _addTokenTo(to, tokenId);

        emit Transfer(from, to, tokenId);
    }

    /**
     * @dev Safely transfers the ownership of a given token ID to another address
     * If the target address is a contract, it must implement `onERC721Received`,
     * which is called upon a safe transfer, and return the magic value
     * `bytes4(keccak256("onERC721Received(address,address,uint256,bytes)"))`; otherwise,
     * the transfer is reverted.
     *
     * Requires the msg sender to be the owner, approved, or operator
     * @param from current owner of the token
     * @param to address to receive the ownership of the given token ID
     * @param tokenId uint256 ID of the token to be transferred
    */
    function safeTransferFrom(
        address from,
        address to,
        uint256 tokenId
    )
        public
    {
        // solium-disable-next-line arg-overflow
        safeTransferFrom(from, to, tokenId, "");
    }

    /**
     * @dev Safely transfers the ownership of a given token ID to another address
     * If the target address is a contract, it must implement `onERC721Received`,
     * which is called upon a safe transfer, and return the magic value
     * `bytes4(keccak256("onERC721Received(address,address,uint256,bytes)"))`; otherwise,
     * the transfer is reverted.
     * Requires the msg sender to be the owner, approved, or operator
     * @param from current owner of the token
     * @param to address to receive the ownership of the given token ID
     * @param tokenId uint256 ID of the token to be transferred
     * @param _data bytes data to send along with a safe transfer check
     */
    function safeTransferFrom(
        address from,
        address to,
        uint256 tokenId,
        bytes _data
    )
        public
    {
        transferFrom(from, to, tokenId);
        // solium-disable-next-line arg-overflow
        require(_checkAndCallSafeTransfer(from, to, tokenId, _data));
    }

    /**
     * @dev Returns whether the specified token exists
     * @param tokenId uint256 ID of the token to query the existence of
     * @return whether the token exists
     */
    function _exists(uint256 tokenId) internal view returns (bool) {
        address owner = _tokenOwner[tokenId];
        return owner != address(0);
    }

    /**
     * @dev Returns whether the given spender can transfer a given token ID
     * @param spender address of the spender to query
     * @param tokenId uint256 ID of the token to be transferred
     * @return bool whether the msg.sender is approved for the given token ID,
     *  is an operator of the owner, or is the owner of the token
     */
    function _isApprovedOrOwner(
        address spender,
        uint256 tokenId
    )
        internal
        view
        returns (bool)
    {
        address owner = ownerOf(tokenId);
        // Disable solium check because of
        // https://github.com/duaraghav8/Solium/issues/175
        // solium-disable-next-line operator-whitespace
        return (
            spender == owner ||
            getApproved(tokenId) == spender ||
            isApprovedForAll(owner, spender)
        );
    }

    /**
     * @dev Internal function to mint a new token
     * Reverts if the given token ID already exists
     * @param to The address that will own the minted token
     * @param tokenId uint256 ID of the token to be minted by the msg.sender
     */
    function _mint(address to, uint256 tokenId) internal {
        require(to != address(0));
        _addTokenTo(to, tokenId);
        emit Transfer(address(0), to, tokenId);
    }

    /**
     * @dev Internal function to burn a specific token
     * Reverts if the token does not exist
     * @param tokenId uint256 ID of the token being burned by the msg.sender
     */
    function _burn(address owner, uint256 tokenId) internal {
        _clearApproval(owner, tokenId);
        _removeTokenFrom(owner, tokenId);
        emit Transfer(owner, address(0), tokenId);
    }

    /**
     * @dev Internal function to clear current approval of a given token ID
     * Reverts if the given address is not indeed the owner of the token
     * @param owner owner of the token
     * @param tokenId uint256 ID of the token to be transferred
     */
    function _clearApproval(address owner, uint256 tokenId) internal {
        require(ownerOf(tokenId) == owner);
        if (_tokenApprovals[tokenId] != address(0)) {
            _tokenApprovals[tokenId] = address(0);
        }
    }

    /**
     * @dev Internal function to add a token ID to the list of a given address
     * @param to address representing the new owner of the given token ID
     * @param tokenId uint256 ID of the token to be added to the tokens list of the given address
     */
    function _addTokenTo(address to, uint256 tokenId) internal {
        require(_tokenOwner[tokenId] == address(0));
        _tokenOwner[tokenId] = to;
        _ownedTokensCount[to] = _ownedTokensCount[to].add(1);
    }

    /**
     * @dev Internal function to remove a token ID from the list of a given address
     * @param from address representing the previous owner of the given token ID
     * @param tokenId uint256 ID of the token to be removed from the tokens list of the given address
     */
    function _removeTokenFrom(address from, uint256 tokenId) internal {
        require(ownerOf(tokenId) == from);
        _ownedTokensCount[from] = _ownedTokensCount[from].sub(1);
        _tokenOwner[tokenId] = address(0);
    }

    /**
     * @dev Internal function to invoke `onERC721Received` on a target address
     * The call is not executed if the target address is not a contract
     * @param from address representing the previous owner of the given token ID
     * @param to target address that will receive the tokens
     * @param tokenId uint256 ID of the token to be transferred
     * @param _data bytes optional data to send along with the call
     * @return whether the call correctly returned the expected magic value
     */
    function _checkAndCallSafeTransfer(
        address from,
        address to,
        uint256 tokenId,
        bytes _data
    )
        internal
        returns (bool)
    {
        if (!to.isContract()) {
            return true;
        }
        bytes4 retval = IERC721Receiver(to).onERC721Received(
            msg.sender, from, tokenId, _data);
        return (retval == _ERC721_RECEIVED);
    }

    uint256[50] private ______gap;
=======
    function _transferFrom(address from, address to, uint256 tokenId) internal {
        require(ownerOf(tokenId) == from);
        require(to != address(0));

        _clearApproval(tokenId);

        _ownedTokensCount[from] = _ownedTokensCount[from].sub(1);
        _ownedTokensCount[to] = _ownedTokensCount[to].add(1);

        _tokenOwner[tokenId] = to;

        emit Transfer(from, to, tokenId);
    }

    /**
     * @dev Internal function to invoke `onERC721Received` on a target address
     * The call is not executed if the target address is not a contract
     * @param from address representing the previous owner of the given token ID
     * @param to target address that will receive the tokens
     * @param tokenId uint256 ID of the token to be transferred
     * @param _data bytes optional data to send along with the call
     * @return whether the call correctly returned the expected magic value
     */
    function _checkOnERC721Received(address from, address to, uint256 tokenId, bytes memory _data)
        internal returns (bool)
    {
        if (!to.isContract()) {
            return true;
        }

        bytes4 retval = IERC721Receiver(to).onERC721Received(msg.sender, from, tokenId, _data);
        return (retval == _ERC721_RECEIVED);
    }

    /**
     * @dev Private function to clear current approval of a given token ID
     * @param tokenId uint256 ID of the token to be transferred
     */
    function _clearApproval(uint256 tokenId) private {
        if (_tokenApprovals[tokenId] != address(0)) {
            _tokenApprovals[tokenId] = address(0);
        }
    }
>>>>>>> ae02103e
}<|MERGE_RESOLUTION|>--- conflicted
+++ resolved
@@ -11,12 +11,7 @@
  * @title ERC721 Non-Fungible Token Standard basic implementation
  * @dev see https://github.com/ethereum/EIPs/blob/master/EIPS/eip-721.md
  */
-<<<<<<< HEAD
 contract ERC721 is Initializable, ERC165, IERC721 {
-
-=======
-contract ERC721 is ERC165, IERC721 {
->>>>>>> ae02103e
     using SafeMath for uint256;
     using Address for address;
 
@@ -36,34 +31,6 @@
     // Mapping from owner to operator approvals
     mapping (address => mapping (address => bool)) private _operatorApprovals;
 
-<<<<<<< HEAD
-    bytes4 private constant _InterfaceId_ERC721 = 0x80ac58cd;
-    /*
-     * 0x80ac58cd ===
-     *   bytes4(keccak256('balanceOf(address)')) ^
-     *   bytes4(keccak256('ownerOf(uint256)')) ^
-     *   bytes4(keccak256('approve(address,uint256)')) ^
-     *   bytes4(keccak256('getApproved(uint256)')) ^
-     *   bytes4(keccak256('setApprovalForAll(address,bool)')) ^
-     *   bytes4(keccak256('isApprovedForAll(address,address)')) ^
-     *   bytes4(keccak256('transferFrom(address,address,uint256)')) ^
-     *   bytes4(keccak256('safeTransferFrom(address,address,uint256)')) ^
-     *   bytes4(keccak256('safeTransferFrom(address,address,uint256,bytes)'))
-     */
-
-    function initialize()
-        public
-        initializer
-    {
-        ERC165.initialize();
-
-        // register the supported interfaces to conform to ERC721 via ERC165
-        _registerInterface(_InterfaceId_ERC721);
-    }
-
-    function _hasBeenInitialized() internal view returns (bool) {
-        return supportsInterface(_InterfaceId_ERC721);
-=======
     bytes4 private constant _INTERFACE_ID_ERC721 = 0x80ac58cd;
     /*
      * 0x80ac58cd ===
@@ -78,10 +45,15 @@
      *     bytes4(keccak256('safeTransferFrom(address,address,uint256,bytes)'))
      */
 
-    constructor () public {
+    function initialize() public initializer {
+        ERC165.initialize();
+
         // register the supported interfaces to conform to ERC721 via ERC165
         _registerInterface(_INTERFACE_ID_ERC721);
->>>>>>> ae02103e
+    }
+
+    function _hasBeenInitialized() internal view returns (bool) {
+        return supportsInterface(_INTERFACE_ID_ERC721);
     }
 
     /**
@@ -151,23 +123,6 @@
      * @param operator operator address which you want to query the approval of
      * @return bool whether the given operator is approved by the given owner
      */
-<<<<<<< HEAD
-    function isApprovedForAll(
-        address owner,
-        address operator
-    )
-        public
-        view
-        returns (bool)
-    {
-        return _operatorApprovals[owner][operator];
-    }
-
-    /**
-     * @dev Transfers the ownership of a given token ID to another address
-     * Usage of this method is discouraged, use `safeTransferFrom` whenever possible
-     * Requires the msg sender to be the owner, approved, or operator
-=======
     function isApprovedForAll(address owner, address operator) public view returns (bool) {
         return _operatorApprovals[owner][operator];
     }
@@ -287,199 +242,10 @@
     /**
      * @dev Internal function to transfer ownership of a given token ID to another address.
      * As opposed to transferFrom, this imposes no restrictions on msg.sender.
->>>>>>> ae02103e
      * @param from current owner of the token
      * @param to address to receive the ownership of the given token ID
      * @param tokenId uint256 ID of the token to be transferred
     */
-<<<<<<< HEAD
-    function transferFrom(
-        address from,
-        address to,
-        uint256 tokenId
-    )
-        public
-    {
-        require(_isApprovedOrOwner(msg.sender, tokenId));
-        require(to != address(0));
-
-        _clearApproval(from, tokenId);
-        _removeTokenFrom(from, tokenId);
-        _addTokenTo(to, tokenId);
-
-        emit Transfer(from, to, tokenId);
-    }
-
-    /**
-     * @dev Safely transfers the ownership of a given token ID to another address
-     * If the target address is a contract, it must implement `onERC721Received`,
-     * which is called upon a safe transfer, and return the magic value
-     * `bytes4(keccak256("onERC721Received(address,address,uint256,bytes)"))`; otherwise,
-     * the transfer is reverted.
-     *
-     * Requires the msg sender to be the owner, approved, or operator
-     * @param from current owner of the token
-     * @param to address to receive the ownership of the given token ID
-     * @param tokenId uint256 ID of the token to be transferred
-    */
-    function safeTransferFrom(
-        address from,
-        address to,
-        uint256 tokenId
-    )
-        public
-    {
-        // solium-disable-next-line arg-overflow
-        safeTransferFrom(from, to, tokenId, "");
-    }
-
-    /**
-     * @dev Safely transfers the ownership of a given token ID to another address
-     * If the target address is a contract, it must implement `onERC721Received`,
-     * which is called upon a safe transfer, and return the magic value
-     * `bytes4(keccak256("onERC721Received(address,address,uint256,bytes)"))`; otherwise,
-     * the transfer is reverted.
-     * Requires the msg sender to be the owner, approved, or operator
-     * @param from current owner of the token
-     * @param to address to receive the ownership of the given token ID
-     * @param tokenId uint256 ID of the token to be transferred
-     * @param _data bytes data to send along with a safe transfer check
-     */
-    function safeTransferFrom(
-        address from,
-        address to,
-        uint256 tokenId,
-        bytes _data
-    )
-        public
-    {
-        transferFrom(from, to, tokenId);
-        // solium-disable-next-line arg-overflow
-        require(_checkAndCallSafeTransfer(from, to, tokenId, _data));
-    }
-
-    /**
-     * @dev Returns whether the specified token exists
-     * @param tokenId uint256 ID of the token to query the existence of
-     * @return whether the token exists
-     */
-    function _exists(uint256 tokenId) internal view returns (bool) {
-        address owner = _tokenOwner[tokenId];
-        return owner != address(0);
-    }
-
-    /**
-     * @dev Returns whether the given spender can transfer a given token ID
-     * @param spender address of the spender to query
-     * @param tokenId uint256 ID of the token to be transferred
-     * @return bool whether the msg.sender is approved for the given token ID,
-     *  is an operator of the owner, or is the owner of the token
-     */
-    function _isApprovedOrOwner(
-        address spender,
-        uint256 tokenId
-    )
-        internal
-        view
-        returns (bool)
-    {
-        address owner = ownerOf(tokenId);
-        // Disable solium check because of
-        // https://github.com/duaraghav8/Solium/issues/175
-        // solium-disable-next-line operator-whitespace
-        return (
-            spender == owner ||
-            getApproved(tokenId) == spender ||
-            isApprovedForAll(owner, spender)
-        );
-    }
-
-    /**
-     * @dev Internal function to mint a new token
-     * Reverts if the given token ID already exists
-     * @param to The address that will own the minted token
-     * @param tokenId uint256 ID of the token to be minted by the msg.sender
-     */
-    function _mint(address to, uint256 tokenId) internal {
-        require(to != address(0));
-        _addTokenTo(to, tokenId);
-        emit Transfer(address(0), to, tokenId);
-    }
-
-    /**
-     * @dev Internal function to burn a specific token
-     * Reverts if the token does not exist
-     * @param tokenId uint256 ID of the token being burned by the msg.sender
-     */
-    function _burn(address owner, uint256 tokenId) internal {
-        _clearApproval(owner, tokenId);
-        _removeTokenFrom(owner, tokenId);
-        emit Transfer(owner, address(0), tokenId);
-    }
-
-    /**
-     * @dev Internal function to clear current approval of a given token ID
-     * Reverts if the given address is not indeed the owner of the token
-     * @param owner owner of the token
-     * @param tokenId uint256 ID of the token to be transferred
-     */
-    function _clearApproval(address owner, uint256 tokenId) internal {
-        require(ownerOf(tokenId) == owner);
-        if (_tokenApprovals[tokenId] != address(0)) {
-            _tokenApprovals[tokenId] = address(0);
-        }
-    }
-
-    /**
-     * @dev Internal function to add a token ID to the list of a given address
-     * @param to address representing the new owner of the given token ID
-     * @param tokenId uint256 ID of the token to be added to the tokens list of the given address
-     */
-    function _addTokenTo(address to, uint256 tokenId) internal {
-        require(_tokenOwner[tokenId] == address(0));
-        _tokenOwner[tokenId] = to;
-        _ownedTokensCount[to] = _ownedTokensCount[to].add(1);
-    }
-
-    /**
-     * @dev Internal function to remove a token ID from the list of a given address
-     * @param from address representing the previous owner of the given token ID
-     * @param tokenId uint256 ID of the token to be removed from the tokens list of the given address
-     */
-    function _removeTokenFrom(address from, uint256 tokenId) internal {
-        require(ownerOf(tokenId) == from);
-        _ownedTokensCount[from] = _ownedTokensCount[from].sub(1);
-        _tokenOwner[tokenId] = address(0);
-    }
-
-    /**
-     * @dev Internal function to invoke `onERC721Received` on a target address
-     * The call is not executed if the target address is not a contract
-     * @param from address representing the previous owner of the given token ID
-     * @param to target address that will receive the tokens
-     * @param tokenId uint256 ID of the token to be transferred
-     * @param _data bytes optional data to send along with the call
-     * @return whether the call correctly returned the expected magic value
-     */
-    function _checkAndCallSafeTransfer(
-        address from,
-        address to,
-        uint256 tokenId,
-        bytes _data
-    )
-        internal
-        returns (bool)
-    {
-        if (!to.isContract()) {
-            return true;
-        }
-        bytes4 retval = IERC721Receiver(to).onERC721Received(
-            msg.sender, from, tokenId, _data);
-        return (retval == _ERC721_RECEIVED);
-    }
-
-    uint256[50] private ______gap;
-=======
     function _transferFrom(address from, address to, uint256 tokenId) internal {
         require(ownerOf(tokenId) == from);
         require(to != address(0));
@@ -523,5 +289,6 @@
             _tokenApprovals[tokenId] = address(0);
         }
     }
->>>>>>> ae02103e
+
+    uint256[50] private ______gap;
 }
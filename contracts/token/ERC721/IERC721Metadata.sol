--- conflicted
+++ resolved
@@ -7,15 +7,8 @@
  * @title ERC-721 Non-Fungible Token Standard, optional metadata extension
  * @dev See https://github.com/ethereum/EIPs/blob/master/EIPS/eip-721.md
  */
-<<<<<<< HEAD
 contract IERC721Metadata is Initializable, IERC721 {
-    function name() external view returns (string);
-    function symbol() external view returns (string);
-    function tokenURI(uint256 tokenId) public view returns (string);
-=======
-contract IERC721Metadata is IERC721 {
     function name() external view returns (string memory);
     function symbol() external view returns (string memory);
     function tokenURI(uint256 tokenId) external view returns (string memory);
->>>>>>> ae02103e
 }
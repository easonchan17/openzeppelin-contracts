--- conflicted
+++ resolved
@@ -7,55 +7,15 @@
  * @title ERC721 Non-Fungible Token Standard basic interface
  * @dev see https://github.com/ethereum/EIPs/blob/master/EIPS/eip-721.md
  */
-<<<<<<< HEAD
 contract IERC721 is Initializable, IERC165 {
-
-    event Transfer(
-        address indexed from,
-        address indexed to,
-        uint256 indexed tokenId
-    );
-    event Approval(
-        address indexed owner,
-        address indexed approved,
-        uint256 indexed tokenId
-    );
-    event ApprovalForAll(
-        address indexed owner,
-        address indexed operator,
-        bool approved
-    );
-=======
-contract IERC721 is IERC165 {
     event Transfer(address indexed from, address indexed to, uint256 indexed tokenId);
     event Approval(address indexed owner, address indexed approved, uint256 indexed tokenId);
     event ApprovalForAll(address indexed owner, address indexed operator, bool approved);
->>>>>>> ae02103e
 
     function balanceOf(address owner) public view returns (uint256 balance);
     function ownerOf(uint256 tokenId) public view returns (address owner);
 
     function approve(address to, uint256 tokenId) public;
-<<<<<<< HEAD
-    function getApproved(uint256 tokenId)
-        public view returns (address operator);
-
-    function setApprovalForAll(address operator, bool _approved) public;
-    function isApprovedForAll(address owner, address operator)
-        public view returns (bool);
-
-    function transferFrom(address from, address to, uint256 tokenId) public;
-    function safeTransferFrom(address from, address to, uint256 tokenId)
-        public;
-
-    function safeTransferFrom(
-        address from,
-        address to,
-        uint256 tokenId,
-        bytes data
-    )
-        public;
-=======
     function getApproved(uint256 tokenId) public view returns (address operator);
 
     function setApprovalForAll(address operator, bool _approved) public;
@@ -65,5 +25,4 @@
     function safeTransferFrom(address from, address to, uint256 tokenId) public;
 
     function safeTransferFrom(address from, address to, uint256 tokenId, bytes memory data) public;
->>>>>>> ae02103e
 }
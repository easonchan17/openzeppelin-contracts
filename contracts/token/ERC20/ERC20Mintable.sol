--- conflicted
+++ resolved
@@ -9,31 +9,11 @@
  * @title ERC20Mintable
  * @dev ERC20 minting logic
  */
-<<<<<<< HEAD
 contract ERC20Mintable is Initializable, ERC20, MinterRole {
-  event MintingFinished();
-
-  bool private _mintingFinished = false;
-
-  modifier onlyBeforeMintingFinished() {
-    require(!_mintingFinished);
-    _;
-  }
-
   function initialize() public initializer {
     MinterRole.initialize();
   }
 
-  /**
-   * @return true if the minting is finished.
-   */
-  function mintingFinished() public view returns(bool) {
-    return _mintingFinished;
-  }
-
-=======
-contract ERC20Mintable is ERC20, MinterRole {
->>>>>>> fa5ecd03
   /**
    * @dev Function to mint tokens
    * @param to The address that will receive the minted tokens.
